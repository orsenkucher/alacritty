use std::io::Error;
use std::os::windows::io::IntoRawHandle;
use std::{mem, ptr};

use mio_anonymous_pipes::{EventedAnonRead, EventedAnonWrite};
use winapi::shared::basetsd::{PSIZE_T, SIZE_T};
use winapi::shared::minwindef::{BYTE, DWORD};
use winapi::shared::ntdef::{HANDLE, HRESULT, LPWSTR};
use winapi::shared::winerror::S_OK;
use winapi::um::libloaderapi::{GetModuleHandleA, GetProcAddress, LoadLibraryA};
use winapi::um::processthreadsapi::{
    CreateProcessW, InitializeProcThreadAttributeList, UpdateProcThreadAttribute,
    PROCESS_INFORMATION, STARTUPINFOW,
};
use winapi::um::winbase::{EXTENDED_STARTUPINFO_PRESENT, STARTF_USESTDHANDLES, STARTUPINFOEXW};
use winapi::um::wincontypes::{COORD, HPCON};

use crate::config::PtyConfig;
use crate::event::{OnResize, WindowSize};
use crate::tty::windows::child::ChildExitWatcher;
use crate::tty::windows::{cmdline, win32_string, Pty};

/// Dynamically load the pseudoconsole API from either kernel32.dll
/// or conpty.dll, depending on if the latter exists or not. The conpty.dll
/// from the Windows Terminal project supports loading OpenConsole.exe, which
/// has has many improvements and bugfixes compared to the standard conpty that
/// ships with Windows.
///
/// Just copy the conpty.dll and OpenConsole.exe files to the same
/// directory as the Alacritty.exe to use it.
///
/// The field names are deliberately PascalCase as this matches
/// the defined symbols in kernel32 and also is the convention
/// that the `winapi` crate follows.
#[allow(non_snake_case)]
struct ConptyApi {
    CreatePseudoConsole:
        unsafe extern "system" fn(COORD, HANDLE, HANDLE, DWORD, *mut HPCON) -> HRESULT,
    ResizePseudoConsole: unsafe extern "system" fn(HPCON, COORD) -> HRESULT,
    ClosePseudoConsole: unsafe extern "system" fn(HPCON),
}

impl ConptyApi {
    /// Load the API or None if it cannot be found.
    pub fn new() -> Option<Self> {
        // Unsafe because windows API calls.
        unsafe {
            let mut hmodule = LoadLibraryA("conpty.dll\0".as_ptr() as _);
            if hmodule.is_null() {
                // Otherwise just use the standard conpty from kernel32.
                hmodule = GetModuleHandleA("kernel32\0".as_ptr() as _);
            }
            assert!(!hmodule.is_null());

            let cpc = GetProcAddress(hmodule, "CreatePseudoConsole\0".as_ptr() as _);
            let rpc = GetProcAddress(hmodule, "ResizePseudoConsole\0".as_ptr() as _);
            let clpc = GetProcAddress(hmodule, "ClosePseudoConsole\0".as_ptr() as _);

            if cpc.is_null() || rpc.is_null() || clpc.is_null() {
                None
            } else {
                Some(Self {
                    CreatePseudoConsole: mem::transmute(cpc),
                    ResizePseudoConsole: mem::transmute(rpc),
                    ClosePseudoConsole: mem::transmute(clpc),
                })
            }
        }
    }
}

/// RAII Pseudoconsole.
pub struct Conpty {
    pub handle: HPCON,
    api: ConptyApi,
}

impl Drop for Conpty {
    fn drop(&mut self) {
        // XXX: This will block until the conout pipe is drained. Will cause a deadlock if the
        // conout pipe has already been dropped by this point.
        //
        // See PR #3084 and https://docs.microsoft.com/en-us/windows/console/closepseudoconsole.
        unsafe { (self.api.ClosePseudoConsole)(self.handle) }
    }
}

// The ConPTY handle can be sent between threads.
unsafe impl Send for Conpty {}

<<<<<<< HEAD
pub fn new(config: &PtyConfig, window_size: WindowSize) -> Option<Pty> {
=======
pub fn new<C>(config: &Config<C>, size: &SizeInfo) -> Option<Pty> {
    let api = ConptyApi::new()?;

>>>>>>> 5121f4aa
    let mut pty_handle = 0 as HPCON;

    // Passing 0 as the size parameter allows the "system default" buffer
    // size to be used. There may be small performance and memory advantages
    // to be gained by tuning this in the future, but it's likely a reasonable
    // start point.
    let (conout, conout_pty_handle) = miow::pipe::anonymous(0).unwrap();
    let (conin_pty_handle, conin) = miow::pipe::anonymous(0).unwrap();

    // Create the Pseudo Console, using the pipes.
    let result = unsafe {
<<<<<<< HEAD
        CreatePseudoConsole(
            window_size.into(),
=======
        (api.CreatePseudoConsole)(
            coord,
>>>>>>> 5121f4aa
            conin_pty_handle.into_raw_handle(),
            conout_pty_handle.into_raw_handle(),
            0,
            &mut pty_handle as *mut HPCON,
        )
    };

    assert_eq!(result, S_OK);

    let mut success;

    // Prepare child process startup info.

    let mut size: SIZE_T = 0;

    let mut startup_info_ex: STARTUPINFOEXW = Default::default();

    startup_info_ex.StartupInfo.lpTitle = std::ptr::null_mut() as LPWSTR;

    startup_info_ex.StartupInfo.cb = mem::size_of::<STARTUPINFOEXW>() as u32;

    // Setting this flag but leaving all the handles as default (null) ensures the
    // PTY process does not inherit any handles from this Alacritty process.
    startup_info_ex.StartupInfo.dwFlags |= STARTF_USESTDHANDLES;

    // Create the appropriately sized thread attribute list.
    unsafe {
        let failure =
            InitializeProcThreadAttributeList(ptr::null_mut(), 1, 0, &mut size as PSIZE_T) > 0;

        // This call was expected to return false.
        if failure {
            panic_shell_spawn();
        }
    }

    let mut attr_list: Box<[BYTE]> = vec![0; size].into_boxed_slice();

    // Set startup info's attribute list & initialize it
    //
    // Lint failure is spurious; it's because winapi's definition of PROC_THREAD_ATTRIBUTE_LIST
    // implies it is one pointer in size (32 or 64 bits) but really this is just a dummy value.
    // Casting a *mut u8 (pointer to 8 bit type) might therefore not be aligned correctly in
    // the compiler's eyes.
    #[allow(clippy::cast_ptr_alignment)]
    {
        startup_info_ex.lpAttributeList = attr_list.as_mut_ptr() as _;
    }

    unsafe {
        success = InitializeProcThreadAttributeList(
            startup_info_ex.lpAttributeList,
            1,
            0,
            &mut size as PSIZE_T,
        ) > 0;

        if !success {
            panic_shell_spawn();
        }
    }

    // Set thread attribute list's Pseudo Console to the specified ConPTY.
    unsafe {
        success = UpdateProcThreadAttribute(
            startup_info_ex.lpAttributeList,
            0,
            22 | 0x0002_0000, // PROC_THREAD_ATTRIBUTE_PSEUDOCONSOLE.
            pty_handle,
            mem::size_of::<HPCON>(),
            ptr::null_mut(),
            ptr::null_mut(),
        ) > 0;

        if !success {
            panic_shell_spawn();
        }
    }

    let cmdline = win32_string(&cmdline(config));
    let cwd = config.working_directory.as_ref().map(win32_string);

    let mut proc_info: PROCESS_INFORMATION = Default::default();
    unsafe {
        success = CreateProcessW(
            ptr::null(),
            cmdline.as_ptr() as LPWSTR,
            ptr::null_mut(),
            ptr::null_mut(),
            false as i32,
            EXTENDED_STARTUPINFO_PRESENT,
            ptr::null_mut(),
            cwd.as_ref().map_or_else(ptr::null, |s| s.as_ptr()),
            &mut startup_info_ex.StartupInfo as *mut STARTUPINFOW,
            &mut proc_info as *mut PROCESS_INFORMATION,
        ) > 0;

        if !success {
            panic_shell_spawn();
        }
    }

    let conin = EventedAnonWrite::new(conin);
    let conout = EventedAnonRead::new(conout);

    let child_watcher = ChildExitWatcher::new(proc_info.hProcess).unwrap();
    let conpty = Conpty { handle: pty_handle, api };

    Some(Pty::new(conpty, conout, conin, child_watcher))
}

// Panic with the last os error as message.
fn panic_shell_spawn() {
    panic!("Unable to spawn shell: {}", Error::last_os_error());
}

impl OnResize for Conpty {
<<<<<<< HEAD
    fn on_resize(&mut self, window_size: WindowSize) {
        let result = unsafe { ResizePseudoConsole(self.handle, window_size.into()) };
        assert_eq!(result, S_OK);
=======
    fn on_resize(&mut self, sizeinfo: &SizeInfo) {
        if let Some(coord) = coord_from_sizeinfo(sizeinfo) {
            let result = unsafe { (self.api.ResizePseudoConsole)(self.handle, coord) };
            assert_eq!(result, S_OK);
        }
>>>>>>> 5121f4aa
    }
}

impl From<WindowSize> for COORD {
    fn from(window_size: WindowSize) -> Self {
        let lines = window_size.num_lines;
        let columns = window_size.num_cols;
        COORD { X: columns as i16, Y: lines as i16 }
    }
}<|MERGE_RESOLUTION|>--- conflicted
+++ resolved
@@ -88,13 +88,9 @@
 // The ConPTY handle can be sent between threads.
 unsafe impl Send for Conpty {}
 
-<<<<<<< HEAD
-pub fn new(config: &PtyConfig, window_size: WindowSize) -> Option<Pty> {
-=======
 pub fn new<C>(config: &Config<C>, size: &SizeInfo) -> Option<Pty> {
     let api = ConptyApi::new()?;
 
->>>>>>> 5121f4aa
     let mut pty_handle = 0 as HPCON;
 
     // Passing 0 as the size parameter allows the "system default" buffer
@@ -106,13 +102,8 @@
 
     // Create the Pseudo Console, using the pipes.
     let result = unsafe {
-<<<<<<< HEAD
-        CreatePseudoConsole(
-            window_size.into(),
-=======
         (api.CreatePseudoConsole)(
             coord,
->>>>>>> 5121f4aa
             conin_pty_handle.into_raw_handle(),
             conout_pty_handle.into_raw_handle(),
             0,
@@ -230,17 +221,11 @@
 }
 
 impl OnResize for Conpty {
-<<<<<<< HEAD
-    fn on_resize(&mut self, window_size: WindowSize) {
-        let result = unsafe { ResizePseudoConsole(self.handle, window_size.into()) };
-        assert_eq!(result, S_OK);
-=======
     fn on_resize(&mut self, sizeinfo: &SizeInfo) {
         if let Some(coord) = coord_from_sizeinfo(sizeinfo) {
             let result = unsafe { (self.api.ResizePseudoConsole)(self.handle, coord) };
             assert_eq!(result, S_OK);
         }
->>>>>>> 5121f4aa
     }
 }
 
