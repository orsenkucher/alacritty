--- conflicted
+++ resolved
@@ -226,64 +226,9 @@
 impl GlExtensions {
     /// Check if the given `extension` is supported.
     ///
-<<<<<<< HEAD
     /// This function will lazyly load OpenGL extensions.
     fn contains(extension: &str) -> bool {
         static OPENGL_EXTENSIONS: OnceCell<HashSet<&'static str>> = OnceCell::new();
-=======
-    /// Internal function for use once atlas has been checked for space. GL
-    /// errors could still occur at this point if we were checking for them;
-    /// hence, the Result.
-    fn insert_inner(&mut self, glyph: &RasterizedGlyph, active_tex: &mut u32) -> Glyph {
-        let offset_y = self.row_baseline;
-        let offset_x = self.row_extent;
-        let height = glyph.height as i32;
-        let width = glyph.width as i32;
-        let multicolor;
-
-        unsafe {
-            gl::BindTexture(gl::TEXTURE_2D, self.id);
-
-            // Load data into OpenGL.
-            let (format, buffer) = match &glyph.buffer {
-                BitmapBuffer::Rgb(buffer) => {
-                    multicolor = false;
-                    (gl::RGB, buffer)
-                },
-                BitmapBuffer::Rgba(buffer) => {
-                    multicolor = true;
-                    (gl::RGBA, buffer)
-                },
-            };
-
-            gl::TexSubImage2D(
-                gl::TEXTURE_2D,
-                0,
-                offset_x,
-                offset_y,
-                width,
-                height,
-                format,
-                gl::UNSIGNED_BYTE,
-                buffer.as_ptr() as *const _,
-            );
-
-            gl::BindTexture(gl::TEXTURE_2D, 0);
-            *active_tex = 0;
-        }
-
-        // Update Atlas state.
-        self.row_extent = offset_x + width;
-        if height > self.row_tallest {
-            self.row_tallest = height;
-        }
-
-        // Generate UV coordinates.
-        let uv_bot = offset_y as f32 / self.height as f32;
-        let uv_left = offset_x as f32 / self.width as f32;
-        let uv_height = height as f32 / self.height as f32;
-        let uv_width = width as f32 / self.width as f32;
->>>>>>> 5121f4aa
 
         OPENGL_EXTENSIONS.get_or_init(Self::load_extensions).contains(extension)
     }
@@ -311,4 +256,522 @@
             }
         }
     }
+}
+
+/// Load a glyph into a texture atlas.
+///
+/// If the current atlas is full, a new one will be created.
+#[inline]
+fn load_glyph(
+    active_tex: &mut GLuint,
+    atlas: &mut Vec<Atlas>,
+    current_atlas: &mut usize,
+    rasterized: &RasterizedGlyph,
+) -> Glyph {
+    // At least one atlas is guaranteed to be in the `self.atlas` list; thus
+    // the unwrap.
+    match atlas[*current_atlas].insert(rasterized, active_tex) {
+        Ok(glyph) => glyph,
+        Err(AtlasInsertError::Full) => {
+            *current_atlas += 1;
+            if *current_atlas == atlas.len() {
+                let new = Atlas::new(ATLAS_SIZE);
+                *active_tex = 0; // Atlas::new binds a texture. Ugh this is sloppy.
+                atlas.push(new);
+            }
+            load_glyph(active_tex, atlas, current_atlas, rasterized)
+        },
+        Err(AtlasInsertError::GlyphTooLarge) => Glyph {
+            tex_id: atlas[*current_atlas].id,
+            multicolor: false,
+            top: 0,
+            left: 0,
+            width: 0,
+            height: 0,
+            uv_bot: 0.,
+            uv_left: 0.,
+            uv_width: 0.,
+            uv_height: 0.,
+        },
+    }
+}
+
+#[inline]
+fn clear_atlas(atlas: &mut Vec<Atlas>, current_atlas: &mut usize) {
+    for atlas in atlas.iter_mut() {
+        atlas.clear();
+    }
+    *current_atlas = 0;
+}
+
+impl<'a> LoadGlyph for LoaderApi<'a> {
+    fn load_glyph(&mut self, rasterized: &RasterizedGlyph) -> Glyph {
+        load_glyph(self.active_tex, self.atlas, self.current_atlas, rasterized)
+    }
+
+    fn clear(&mut self) {
+        clear_atlas(self.atlas, self.current_atlas)
+    }
+}
+
+impl<'a> LoadGlyph for RenderApi<'a> {
+    fn load_glyph(&mut self, rasterized: &RasterizedGlyph) -> Glyph {
+        load_glyph(self.active_tex, self.atlas, self.current_atlas, rasterized)
+    }
+
+    fn clear(&mut self) {
+        clear_atlas(self.atlas, self.current_atlas)
+    }
+}
+
+impl<'a> Drop for RenderApi<'a> {
+    fn drop(&mut self) {
+        if !self.batch.is_empty() {
+            self.render_batch();
+        }
+    }
+}
+
+impl TextShaderProgram {
+    pub fn new() -> Result<TextShaderProgram, ShaderCreationError> {
+        let vertex_shader = create_shader(gl::VERTEX_SHADER, TEXT_SHADER_V)?;
+        let fragment_shader = create_shader(gl::FRAGMENT_SHADER, TEXT_SHADER_F)?;
+        let program = create_program(vertex_shader, fragment_shader)?;
+
+        unsafe {
+            gl::DeleteShader(fragment_shader);
+            gl::DeleteShader(vertex_shader);
+            gl::UseProgram(program);
+        }
+
+        macro_rules! cptr {
+            ($thing:expr) => {
+                $thing.as_ptr() as *const _
+            };
+        }
+
+        macro_rules! assert_uniform_valid {
+            ($uniform:expr) => {
+                assert!($uniform != gl::INVALID_VALUE as i32);
+                assert!($uniform != gl::INVALID_OPERATION as i32);
+            };
+            ( $( $uniform:expr ),* ) => {
+                $( assert_uniform_valid!($uniform); )*
+            };
+        }
+
+        // get uniform locations
+        let (projection, cell_dim, background) = unsafe {
+            (
+                gl::GetUniformLocation(program, cptr!(b"projection\0")),
+                gl::GetUniformLocation(program, cptr!(b"cellDim\0")),
+                gl::GetUniformLocation(program, cptr!(b"backgroundPass\0")),
+            )
+        };
+
+        assert_uniform_valid!(projection, cell_dim, background);
+
+        let shader = Self {
+            id: program,
+            u_projection: projection,
+            u_cell_dim: cell_dim,
+            u_background: background,
+        };
+
+        unsafe {
+            gl::UseProgram(0);
+        }
+
+        Ok(shader)
+    }
+
+    fn update_projection(&self, width: f32, height: f32, padding_x: f32, padding_y: f32) {
+        // Bounds check.
+        if (width as u32) < (2 * padding_x as u32) || (height as u32) < (2 * padding_y as u32) {
+            return;
+        }
+
+        // Compute scale and offset factors, from pixel to ndc space. Y is inverted.
+        //   [0, width - 2 * padding_x] to [-1, 1]
+        //   [height - 2 * padding_y, 0] to [-1, 1]
+        let scale_x = 2. / (width - 2. * padding_x);
+        let scale_y = -2. / (height - 2. * padding_y);
+        let offset_x = -1.;
+        let offset_y = 1.;
+
+        unsafe {
+            gl::Uniform4f(self.u_projection, offset_x, offset_y, scale_x, scale_y);
+        }
+    }
+
+    fn set_term_uniforms(&self, props: &SizeInfo) {
+        unsafe {
+            gl::Uniform2f(self.u_cell_dim, props.cell_width(), props.cell_height());
+        }
+    }
+
+    fn set_background_pass(&self, background_pass: bool) {
+        let value = if background_pass { 1 } else { 0 };
+
+        unsafe {
+            gl::Uniform1i(self.u_background, value);
+        }
+    }
+}
+
+impl Drop for TextShaderProgram {
+    fn drop(&mut self) {
+        unsafe {
+            gl::DeleteProgram(self.id);
+        }
+    }
+}
+
+pub fn create_program(vertex: GLuint, fragment: GLuint) -> Result<GLuint, ShaderCreationError> {
+    unsafe {
+        let program = gl::CreateProgram();
+        gl::AttachShader(program, vertex);
+        gl::AttachShader(program, fragment);
+        gl::LinkProgram(program);
+
+        let mut success: GLint = 0;
+        gl::GetProgramiv(program, gl::LINK_STATUS, &mut success);
+
+        if success == i32::from(gl::TRUE) {
+            Ok(program)
+        } else {
+            Err(ShaderCreationError::Link(get_program_info_log(program)))
+        }
+    }
+}
+
+pub fn create_shader(kind: GLenum, source: &'static str) -> Result<GLuint, ShaderCreationError> {
+    let len: [GLint; 1] = [source.len() as GLint];
+
+    let shader = unsafe {
+        let shader = gl::CreateShader(kind);
+        gl::ShaderSource(shader, 1, &(source.as_ptr() as *const _), len.as_ptr());
+        gl::CompileShader(shader);
+        shader
+    };
+
+    let mut success: GLint = 0;
+    unsafe {
+        gl::GetShaderiv(shader, gl::COMPILE_STATUS, &mut success);
+    }
+
+    if success == GLint::from(gl::TRUE) {
+        Ok(shader)
+    } else {
+        // Read log.
+        let log = get_shader_info_log(shader);
+
+        // Cleanup.
+        unsafe {
+            gl::DeleteShader(shader);
+        }
+
+        Err(ShaderCreationError::Compile(log))
+    }
+}
+
+fn get_program_info_log(program: GLuint) -> String {
+    // Get expected log length.
+    let mut max_length: GLint = 0;
+    unsafe {
+        gl::GetProgramiv(program, gl::INFO_LOG_LENGTH, &mut max_length);
+    }
+
+    // Read the info log.
+    let mut actual_length: GLint = 0;
+    let mut buf: Vec<u8> = Vec::with_capacity(max_length as usize);
+    unsafe {
+        gl::GetProgramInfoLog(program, max_length, &mut actual_length, buf.as_mut_ptr() as *mut _);
+    }
+
+    // Build a string.
+    unsafe {
+        buf.set_len(actual_length as usize);
+    }
+
+    // XXX should we expect OpenGL to return garbage?
+    String::from_utf8(buf).unwrap()
+}
+
+fn get_shader_info_log(shader: GLuint) -> String {
+    // Get expected log length.
+    let mut max_length: GLint = 0;
+    unsafe {
+        gl::GetShaderiv(shader, gl::INFO_LOG_LENGTH, &mut max_length);
+    }
+
+    // Read the info log.
+    let mut actual_length: GLint = 0;
+    let mut buf: Vec<u8> = Vec::with_capacity(max_length as usize);
+    unsafe {
+        gl::GetShaderInfoLog(shader, max_length, &mut actual_length, buf.as_mut_ptr() as *mut _);
+    }
+
+    // Build a string.
+    unsafe {
+        buf.set_len(actual_length as usize);
+    }
+
+    // XXX should we expect OpenGL to return garbage?
+    String::from_utf8(buf).unwrap()
+}
+
+#[derive(Debug)]
+pub enum ShaderCreationError {
+    /// Error reading file.
+    Io(io::Error),
+
+    /// Error compiling shader.
+    Compile(String),
+
+    /// Problem linking.
+    Link(String),
+}
+
+impl std::error::Error for ShaderCreationError {
+    fn source(&self) -> Option<&(dyn std::error::Error + 'static)> {
+        match self {
+            ShaderCreationError::Io(err) => err.source(),
+            _ => None,
+        }
+    }
+}
+
+impl Display for ShaderCreationError {
+    fn fmt(&self, f: &mut Formatter<'_>) -> fmt::Result {
+        match self {
+            ShaderCreationError::Io(err) => write!(f, "Unable to read shader: {}", err),
+            ShaderCreationError::Compile(log) => {
+                write!(f, "Failed compiling shader: {}", log)
+            },
+            ShaderCreationError::Link(log) => write!(f, "Failed linking shader: {}", log),
+        }
+    }
+}
+
+impl From<io::Error> for ShaderCreationError {
+    fn from(val: io::Error) -> Self {
+        ShaderCreationError::Io(val)
+    }
+}
+
+/// Manages a single texture atlas.
+///
+/// The strategy for filling an atlas looks roughly like this:
+///
+/// ```text
+///                           (width, height)
+///   ┌─────┬─────┬─────┬─────┬─────┐
+///   │ 10  │     │     │     │     │ <- Empty spaces; can be filled while
+///   │     │     │     │     │     │    glyph_height < height - row_baseline
+///   ├─────┼─────┼─────┼─────┼─────┤
+///   │ 5   │ 6   │ 7   │ 8   │ 9   │
+///   │     │     │     │     │     │
+///   ├─────┼─────┼─────┼─────┴─────┤ <- Row height is tallest glyph in row; this is
+///   │ 1   │ 2   │ 3   │ 4         │    used as the baseline for the following row.
+///   │     │     │     │           │ <- Row considered full when next glyph doesn't
+///   └─────┴─────┴─────┴───────────┘    fit in the row.
+/// (0, 0)  x->
+/// ```
+#[derive(Debug)]
+struct Atlas {
+    /// Texture id for this atlas.
+    id: GLuint,
+
+    /// Width of atlas.
+    width: i32,
+
+    /// Height of atlas.
+    height: i32,
+
+    /// Left-most free pixel in a row.
+    ///
+    /// This is called the extent because it is the upper bound of used pixels
+    /// in a row.
+    row_extent: i32,
+
+    /// Baseline for glyphs in the current row.
+    row_baseline: i32,
+
+    /// Tallest glyph in current row.
+    ///
+    /// This is used as the advance when end of row is reached.
+    row_tallest: i32,
+}
+
+/// Error that can happen when inserting a texture to the Atlas.
+enum AtlasInsertError {
+    /// Texture atlas is full.
+    Full,
+
+    /// The glyph cannot fit within a single texture.
+    GlyphTooLarge,
+}
+
+impl Atlas {
+    fn new(size: i32) -> Self {
+        let mut id: GLuint = 0;
+        unsafe {
+            gl::PixelStorei(gl::UNPACK_ALIGNMENT, 1);
+            gl::GenTextures(1, &mut id);
+            gl::BindTexture(gl::TEXTURE_2D, id);
+            // Use RGBA texture for both normal and emoji glyphs, since it has no performance
+            // impact.
+            gl::TexImage2D(
+                gl::TEXTURE_2D,
+                0,
+                gl::RGBA as i32,
+                size,
+                size,
+                0,
+                gl::RGBA,
+                gl::UNSIGNED_BYTE,
+                ptr::null(),
+            );
+
+            gl::TexParameteri(gl::TEXTURE_2D, gl::TEXTURE_WRAP_S, gl::CLAMP_TO_EDGE as i32);
+            gl::TexParameteri(gl::TEXTURE_2D, gl::TEXTURE_WRAP_T, gl::CLAMP_TO_EDGE as i32);
+            gl::TexParameteri(gl::TEXTURE_2D, gl::TEXTURE_MIN_FILTER, gl::LINEAR as i32);
+            gl::TexParameteri(gl::TEXTURE_2D, gl::TEXTURE_MAG_FILTER, gl::LINEAR as i32);
+
+            gl::BindTexture(gl::TEXTURE_2D, 0);
+        }
+
+        Self { id, width: size, height: size, row_extent: 0, row_baseline: 0, row_tallest: 0 }
+    }
+
+    pub fn clear(&mut self) {
+        self.row_extent = 0;
+        self.row_baseline = 0;
+        self.row_tallest = 0;
+    }
+
+    /// Insert a RasterizedGlyph into the texture atlas.
+    pub fn insert(
+        &mut self,
+        glyph: &RasterizedGlyph,
+        active_tex: &mut u32,
+    ) -> Result<Glyph, AtlasInsertError> {
+        if glyph.width > self.width || glyph.height > self.height {
+            return Err(AtlasInsertError::GlyphTooLarge);
+        }
+
+        // If there's not enough room in current row, go onto next one.
+        if !self.room_in_row(&glyph) {
+            self.advance_row()?;
+        }
+
+        // If there's still not room, there's nothing that can be done here..
+        if !self.room_in_row(&glyph) {
+            return Err(AtlasInsertError::Full);
+        }
+
+        // There appears to be room; load the glyph.
+        Ok(self.insert_inner(glyph, active_tex))
+    }
+
+    /// Insert the glyph without checking for room.
+    ///
+    /// Internal function for use once atlas has been checked for space. GL
+    /// errors could still occur at this point if we were checking for them;
+    /// hence, the Result.
+    fn insert_inner(&mut self, glyph: &RasterizedGlyph, active_tex: &mut u32) -> Glyph {
+        let offset_y = self.row_baseline;
+        let offset_x = self.row_extent;
+        let height = glyph.height as i32;
+        let width = glyph.width as i32;
+        let multicolor;
+
+        unsafe {
+            gl::BindTexture(gl::TEXTURE_2D, self.id);
+
+            // Load data into OpenGL.
+            let (format, buffer) = match &glyph.buffer {
+                BitmapBuffer::Rgb(buffer) => {
+                    multicolor = false;
+                    (gl::RGB, buffer)
+                },
+                BitmapBuffer::Rgba(buffer) => {
+                    multicolor = true;
+                    (gl::RGBA, buffer)
+                },
+            };
+
+            gl::TexSubImage2D(
+                gl::TEXTURE_2D,
+                0,
+                offset_x,
+                offset_y,
+                width,
+                height,
+                format,
+                gl::UNSIGNED_BYTE,
+                buffer.as_ptr() as *const _,
+            );
+
+            gl::BindTexture(gl::TEXTURE_2D, 0);
+            *active_tex = 0;
+        }
+
+        // Update Atlas state.
+        self.row_extent = offset_x + width;
+        if height > self.row_tallest {
+            self.row_tallest = height;
+        }
+
+        // Generate UV coordinates.
+        let uv_bot = offset_y as f32 / self.height as f32;
+        let uv_left = offset_x as f32 / self.width as f32;
+        let uv_height = height as f32 / self.height as f32;
+        let uv_width = width as f32 / self.width as f32;
+
+        Glyph {
+            tex_id: self.id,
+            multicolor,
+            top: glyph.top as i16,
+            left: glyph.left as i16,
+            width: width as i16,
+            height: height as i16,
+            uv_bot,
+            uv_left,
+            uv_width,
+            uv_height,
+        }
+    }
+
+    /// Check if there's room in the current row for given glyph.
+    fn room_in_row(&self, raw: &RasterizedGlyph) -> bool {
+        let next_extent = self.row_extent + raw.width as i32;
+        let enough_width = next_extent <= self.width;
+        let enough_height = (raw.height as i32) < (self.height - self.row_baseline);
+
+        enough_width && enough_height
+    }
+
+    /// Mark current row as finished and prepare to insert into the next row.
+    fn advance_row(&mut self) -> Result<(), AtlasInsertError> {
+        let advance_to = self.row_baseline + self.row_tallest;
+        if self.height - advance_to <= 0 {
+            return Err(AtlasInsertError::Full);
+        }
+
+        self.row_baseline = advance_to;
+        self.row_extent = 0;
+        self.row_tallest = 0;
+
+        Ok(())
+    }
+}
+
+impl Drop for Atlas {
+    fn drop(&mut self) {
+        unsafe {
+            gl::DeleteTextures(1, &self.id);
+        }
+    }
 }