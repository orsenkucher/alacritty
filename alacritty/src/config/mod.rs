--- conflicted
+++ resolved
@@ -136,22 +136,13 @@
     Ok(config)
 }
 
-<<<<<<< HEAD
-/// Modifications after the `UiConfig` object is created.
-fn after_loading(config: &mut UiConfig, options: &Options) {
-=======
 /// Modifications after the `Config` object is created.
 fn after_loading(config: &mut Config, options: &Options) {
->>>>>>> 5121f4aa
     // Override config with CLI options.
     options.override_config(config);
 
     // Create key bindings for regex hints.
-<<<<<<< HEAD
-    config.generate_hint_bindings();
-=======
     config.ui_config.generate_hint_bindings();
->>>>>>> 5121f4aa
 }
 
 /// Load configuration file and log errors.
@@ -174,13 +165,8 @@
     config_value = serde_utils::merge(config_value, cli_config);
 
     // Deserialize to concrete type.
-<<<<<<< HEAD
-    let mut config = UiConfig::deserialize(config_value)?;
-    config.config_paths = config_paths;
-=======
     let mut config = Config::deserialize(config_value)?;
     config.ui_config.config_paths = config_paths;
->>>>>>> 5121f4aa
 
     Ok(config)
 }
