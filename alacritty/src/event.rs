--- conflicted
+++ resolved
@@ -1058,9 +1058,6 @@
     }
 }
 
-<<<<<<< HEAD
-impl input::Processor<EventProxy, ActionContext<'_, Notifier, EventProxy>> {
-=======
 /// The event processor.
 ///
 /// Stores some state from received events and dispatches actions when they are
@@ -1272,7 +1269,6 @@
         }
     }
 
->>>>>>> 5121f4aa
     /// Handle events from glutin.
     pub fn handle_event(&mut self, event: GlutinEvent<'_, Event>) {
         match event {
